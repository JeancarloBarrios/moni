--- conflicted
+++ resolved
@@ -12,9 +12,7 @@
 serde = { version = "1.0.203", features = ["derive"] }
 serde_json = "1.0.117"
 tokio = "1.38.0"
-<<<<<<< HEAD
 agent = { path = "./crates/agent" }
-=======
+
 tower = { version = "0.4.13", features = ["util"] }
-tower-http = { version = "0.5.2", features = ["fs"] }
->>>>>>> 41abc52d
+tower-http = { version = "0.5.2", features = ["fs"] }