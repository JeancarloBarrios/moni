use crate::documents::Document;
use askama::Template;
<<<<<<< HEAD
use axum::http::StatusCode;
use axum::response::{Html, IntoResponse, Response};
use crate::documents::{Document, DocumentInsight, DocumentMessage, Report};
=======
>>>>>>> f0943bf2

#[derive(Template)]
#[template(path = "index.html")]
pub struct Index;

#[derive(Template)]
#[template(path = "documents.html")]
pub struct DocumentsTemplate {
    pub docs: Vec<Document>,
}
<<<<<<< HEAD

#[derive(Template)]
#[template(path = "document_detail.html")]
pub struct DocumentDetailsTemplate {
    pub document: Document,
    pub document_chat: Vec<DocumentMessage>,
}

#[derive(Template)]
#[template(path = "add_to_report_dialogue.html")]
pub struct AddToReportDialogueTemplate {
    pub insight: DocumentInsight,
}

#[derive(Template)]
#[template(path = "insights_report_page.html")]
pub struct InsightReportPage {
    pub insights: Vec<DocumentInsight>,
    pub report: Report,
}
=======
>>>>>>> f0943bf2
<|MERGE_RESOLUTION|>--- conflicted
+++ resolved
@@ -1,11 +1,8 @@
 use crate::documents::Document;
 use askama::Template;
-<<<<<<< HEAD
 use axum::http::StatusCode;
 use axum::response::{Html, IntoResponse, Response};
 use crate::documents::{Document, DocumentInsight, DocumentMessage, Report};
-=======
->>>>>>> f0943bf2
 
 #[derive(Template)]
 #[template(path = "index.html")]
@@ -16,7 +13,6 @@
 pub struct DocumentsTemplate {
     pub docs: Vec<Document>,
 }
-<<<<<<< HEAD
 
 #[derive(Template)]
 #[template(path = "document_detail.html")]
@@ -36,6 +32,4 @@
 pub struct InsightReportPage {
     pub insights: Vec<DocumentInsight>,
     pub report: Report,
-}
-=======
->>>>>>> f0943bf2
+}