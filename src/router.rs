use crate::{routes, AppState};
use axum::{routing::get, Router};
<<<<<<< HEAD
use tower_http::services::ServeDir;

use crate::routes;

pub fn init_router() -> Router {
    Router::new()
        .route("/", get(routes::home))
        .nest_service("/static", ServeDir::new("static"))
=======
use std::sync::Arc;
use tower_http::services::ServeDir;

pub fn init_router(state: Arc<AppState>) -> Router {
    Router::new()
        .route("/", get(routes::home))
        .route("/documents", get(routes::get_documents))
        .nest_service("/static", ServeDir::new("static"))
        .with_state(state)
>>>>>>> b138fc8c
}<|MERGE_RESOLUTION|>--- conflicted
+++ resolved
@@ -1,15 +1,5 @@
 use crate::{routes, AppState};
 use axum::{routing::get, Router};
-<<<<<<< HEAD
-use tower_http::services::ServeDir;
-
-use crate::routes;
-
-pub fn init_router() -> Router {
-    Router::new()
-        .route("/", get(routes::home))
-        .nest_service("/static", ServeDir::new("static"))
-=======
 use std::sync::Arc;
 use tower_http::services::ServeDir;
 
@@ -19,5 +9,4 @@
         .route("/documents", get(routes::get_documents))
         .nest_service("/static", ServeDir::new("static"))
         .with_state(state)
->>>>>>> b138fc8c
 }