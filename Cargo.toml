[package]
name = "moni"
version = "0.1.0"
edition = "2021"

[dependencies]
anyhow = "1.0.86"
askama = { version = "0.12.1", features = ["with-axum"] }
askama_axum = "0.4.0"
axum = "0.7.5"
config = "0.14.0"

google-generative-ai-rs = { version = "0.3.0", features = ["beta"] }
serde = { version = "1.0.203", features = ["derive"] }
serde_derive = "1.0.203"
serde_json = "1.0.117"
<<<<<<< HEAD
tokio = "1.38.0"
tower = { version = "0.4.13", features = ["util"] }
tower-http = { version = "0.5.2", features = ["fs"] }
=======
sqlx = { version = "0.7.4", features = ["runtime-tokio-rustls", "postgres", "time", "uuid"] }
tokio = "1.38.0"
>>>>>>> 818c15b3
<|MERGE_RESOLUTION|>--- conflicted
+++ resolved
@@ -14,11 +14,7 @@
 serde = { version = "1.0.203", features = ["derive"] }
 serde_derive = "1.0.203"
 serde_json = "1.0.117"
-<<<<<<< HEAD
+sqlx = { version = "0.7.4", features = ["runtime-tokio-rustls", "postgres", "time", "uuid"] }
 tokio = "1.38.0"
 tower = { version = "0.4.13", features = ["util"] }
-tower-http = { version = "0.5.2", features = ["fs"] }
-=======
-sqlx = { version = "0.7.4", features = ["runtime-tokio-rustls", "postgres", "time", "uuid"] }
-tokio = "1.38.0"
->>>>>>> 818c15b3
+tower-http = { version = "0.5.2", features = ["fs"] }